# Copyright 2024 Google LLC
#
# Licensed under the Apache License, Version 2.0 (the "License");
# you may not use this file except in compliance with the License.
# You may obtain a copy of the License at
#
#     http://www.apache.org/licenses/LICENSE-2.0
#
# Unless required by applicable law or agreed to in writing, software
# distributed under the License is distributed on an "AS IS" BASIS,
# WITHOUT WARRANTIES OR CONDITIONS OF ANY KIND, either express or implied.
# See the License for the specific language governing permissions and
# limitations under the License.
from .chat_message_history import MemorystoreChatMessageHistory
<<<<<<< HEAD
from .doc_loader import MemorystoreDocumentLoader
from .doc_saver import MemorystoreDocumentSaver
=======
from .document_loader import MemorystoreDocumentLoader
from .document_saver import MemorystoreDocumentSaver
>>>>>>> f25d0309
from .vector_store import (
    DistanceStrategy,
    FLATConfig,
    HNSWConfig,
    RedisVectorStore,
    VectorIndexConfig,
)

__all__ = [
    "MemorystoreChatMessageHistory",
    "MemorystoreDocumentLoader",
    "MemorystoreDocumentSaver",
    "DistanceStrategy",
    "VectorIndexConfig",
    "FLATConfig",
    "HNSWConfig",
    "RedisVectorStore",
]<|MERGE_RESOLUTION|>--- conflicted
+++ resolved
@@ -12,13 +12,8 @@
 # See the License for the specific language governing permissions and
 # limitations under the License.
 from .chat_message_history import MemorystoreChatMessageHistory
-<<<<<<< HEAD
-from .doc_loader import MemorystoreDocumentLoader
-from .doc_saver import MemorystoreDocumentSaver
-=======
 from .document_loader import MemorystoreDocumentLoader
 from .document_saver import MemorystoreDocumentSaver
->>>>>>> f25d0309
 from .vector_store import (
     DistanceStrategy,
     FLATConfig,
